[package]
name = "idevice-tools"
description = "Rust binary tools to interact with services on iOS devices."
authors = ["Jackson Coxson"]
version = "0.1.0"
edition = "2024"
license = "MIT"
documentation = "https://docs.rs/idevice"
repository = "https://github.com/jkcoxson/idevice"
keywords = ["lockdownd", "ios"]

[[bin]]
name = "ideviceinfo"
path = "src/ideviceinfo.rs"

[[bin]]
name = "heartbeat_client"
path = "src/heartbeat_client.rs"

[[bin]]
name = "instproxy"
path = "src/instproxy.rs"

[[bin]]
name = "ideviceinstaller"
path = "src/ideviceinstaller.rs"

[[bin]]
name = "mounter"
path = "src/mounter.rs"

# [[bin]]
# name = "core_device_proxy_tun"
# path = "src/core_device_proxy_tun.rs"

[[bin]]
name = "idevice_id"
path = "src/idevice_id.rs"

[[bin]]
name = "process_control"
path = "src/process_control.rs"

[[bin]]
name = "dvt_packet_parser"
path = "src/dvt_packet_parser.rs"

[[bin]]
name = "remotexpc"
path = "src/remotexpc.rs"

[[bin]]
name = "debug_proxy"
path = "src/debug_proxy.rs"

[[bin]]
name = "misagent"
path = "src/misagent.rs"

[[bin]]
name = "location_simulation"
path = "src/location_simulation.rs"

[[bin]]
name = "afc"
path = "src/afc.rs"

[[bin]]
name = "crash_logs"
path = "src/crash_logs.rs"

[[bin]]
name = "amfi"
path = "src/amfi.rs"

[[bin]]
name = "pair"
path = "src/pair.rs"

[[bin]]
name = "syslog_relay"
path = "src/syslog_relay.rs"

[[bin]]
name = "os_trace_relay"
path = "src/os_trace_relay.rs"

[[bin]]
name = "app_service"
path = "src/app_service.rs"

[[bin]]
name = "lockdown"
path = "src/lockdown.rs"

[[bin]]
name = "restore_service"
path = "src/restore_service.rs"

[[bin]]
<<<<<<< HEAD
name = "remote_pairing"
path = "src/remote_pairing.rs"
=======
name = "companion_proxy"
path = "src/companion_proxy.rs"

[[bin]]
name = "diagnostics"
path = "src/diagnostics.rs"

[[bin]]
name = "mobilebackup2"
path = "src/mobilebackup2.rs"

[[bin]]
name = "diagnosticsservice"
path = "src/diagnosticsservice.rs"

[[bin]]
name = "bt_packet_logger"
path = "src/bt_packet_logger.rs"

[[bin]]
name = "pcapd"
path = "src/pcapd.rs"

[[bin]]
name = "preboard"
path = "src/preboard.rs"
>>>>>>> a9739b4c

[dependencies]
idevice = { path = "../idevice", features = ["full"], default-features = false }
tokio = { version = "1.43", features = ["full"] }
log = { version = "0.4" }
env_logger = { version = "0.11" }
# tun-rs = { version = "1.5", features = ["async"] }
sha2 = { version = "0.10" }
ureq = { version = "3" }
clap = { version = "4.5" }
plist = { version = "1.7" }
ns-keyed-archive = "0.1.2"
uuid = "1.16"
futures-util = { version = "0.3" }

[features]
default = ["aws-lc"]
aws-lc = ["idevice/aws-lc"]
ring = ["idevice/ring"]<|MERGE_RESOLUTION|>--- conflicted
+++ resolved
@@ -98,10 +98,10 @@
 path = "src/restore_service.rs"
 
 [[bin]]
-<<<<<<< HEAD
 name = "remote_pairing"
 path = "src/remote_pairing.rs"
-=======
+
+[[bin]]
 name = "companion_proxy"
 path = "src/companion_proxy.rs"
 
@@ -128,7 +128,6 @@
 [[bin]]
 name = "preboard"
 path = "src/preboard.rs"
->>>>>>> a9739b4c
 
 [dependencies]
 idevice = { path = "../idevice", features = ["full"], default-features = false }
